--- conflicted
+++ resolved
@@ -36,12 +36,8 @@
     - Singularity: [频道](https://t.me/Singularity_Emby_Channel) [群组](https://t.me/Singularity_Emby_Group) [机器人](https://t.me/Singularity_Emby_Bot)
     - Peach: [频道](https://t.me/peach_emby_channel) [群组](https://t.me/peach_emby_chat) [机器人](https://t.me/peach_emby_bot)
     - EmbyHub: [频道](https://t.me/embyhub) [群组](https://t.me/emby_hub) [机器人](https://t.me/EdHubot)
-<<<<<<< HEAD
     - Pornemby (_测试中_): [频道](https://t.me/pornembyservice) [机器人](https://t.me/PronembyTGBot2_bot)
     - 垃圾影音: [群组](https://t.me/+3sP2A-fgeXg0ZmY1) [机器人](https://t.me/zckllflbot)
-=======
-    - Pornemby: [频道](https://t.me/pornembyservice) [机器人](https://t.me/PronembyTGBot2_bot)
->>>>>>> ead56a3d
     - 其他非 Emby 相关:
       - 搜书神器 ([@chneez](https://github.com/embykeeper/embykeeper/pull/8) 增加): [机器人](https://t.me/sosdbot)
     - 默认禁用:
